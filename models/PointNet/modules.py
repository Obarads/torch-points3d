--- conflicted
+++ resolved
@@ -1,115 +1,98 @@
-import torch
-from torch.nn import Linear
-from torch_geometric.nn import global_max_pool
-
-from models.core_modules import *
-from models.core_transforms import BaseLinearTransformSTNkD
-from models.base_model import BaseInternalLossModule
-
-
-class MiniPointNet(torch.nn.Module):
-    def __init__(self, local_nn, global_nn):
-        super().__init__()
-
-        self.local_nn = MLP(local_nn)
-        self.global_nn = MLP(global_nn)
-
-    def forward(self, x, batch):
-        x = self.local_nn(x)
-        x = global_max_pool(x, batch)
-        x = self.global_nn(x)
-
-        return x
-
-
-class PointNetSTN3D(BaseLinearTransformSTNkD):
-    def __init__(self, local_nn=[3, 64, 128, 1024], global_nn=[1024, 512, 256], batch_size=1):
-        super().__init__(MiniPointNet(local_nn, global_nn), global_nn[-1], 3, batch_size)
-
-    def forward(self, x, batch):
-        return super().forward(x, x, batch)
-
-
-<<<<<<< HEAD
-class PointNetSTNkD(BaseLinearTransformSTNkD):
-    def __init__(
-        self, k=64, local_nn=[64, 64, 128, 1024], global_nn=[1024, 512, 256], batch_size=1,
-    ):
-        super().__init__(MiniPointNet(local_nn, global_nn), global_nn[-1], k, batch_size)
-=======
-class PointNetSTNkD(BaseLinearTransformSTNkD, BaseInternalLossModule):
-
-    def __init__(self, k=64, local_nn=[64, 64, 128, 1024], global_nn=[1024, 512, 256], batch_size=1):
-        super().__init__(
-            MiniPointNet(local_nn, global_nn),
-            global_nn[-1],
-            k,
-            batch_size
-        )
->>>>>>> 21865e9d
-
-    def forward(self, x, batch):
-        return super().forward(x, x, batch)
-
-    def get_internal_losses(self):
-        return {
-            'orthogonal_regularization_loss': 
-            self.get_orthogonal_regularization_loss()
-        }
-
-
-class PointNetSeg(torch.nn.Module):
-    def __init__(
-        self,
-        input_stn_local_nn=[3, 64, 128, 1024],
-        input_stn_global_nn=[1024, 512, 256],
-        local_nn_1=[3, 64, 64],
-        feat_stn_k=64,
-        feat_stn_local_nn=[64, 64, 128, 1024],
-        feat_stn_global_nn=[1024, 512, 256],
-        local_nn_2=[64, 64, 128, 1024],
-        seg_nn=[1088, 512, 256, 128, 4],
-        batch_size=1,
-        *args,
-        **kwargs
-    ):
-        super().__init__()
-
-        self.batch_size = batch_size
-
-        self.input_stn = PointNetSTN3D(input_stn_local_nn, input_stn_global_nn, batch_size)
-        self.local_nn_1 = MLP(local_nn_1)
-        self.feat_stn = PointNetSTNkD(feat_stn_k, feat_stn_local_nn, feat_stn_global_nn, batch_size)
-        self.local_nn_2 = MLP(local_nn_2)
-        self.seg_nn = MLP(seg_nn)
-
-        self._use_scatter_pooling = True
-        self._batch_size = None
-
-    def set_scatter_pooling(self, use_scatter_pooling, batch_size):
-        self._use_scatter_pooling = use_scatter_pooling
-        self._batch_size = batch_size
-
-    def func_global_max_pooling(self, x3, batch):
-        if self._use_scatter_pooling:
-            return global_max_pool(x3, batch)
-        else:
-            global_feature = x3.view((self._batch_size, -1, x3.shape[-1])).max(1)
-            return global_feature[0]
-
-    def forward(self, x, batch):
-
-        # apply pointnet classification network to get per-point
-        # features and global feature
-        x = self.input_stn(x, batch)
-        x = self.local_nn_1(x)
-        x_feat_trans = self.feat_stn(x, batch)
-        x3 = self.local_nn_2(x_feat_trans)
-
-        global_feature = self.func_global_max_pooling(x3, batch)
-        # concat per-point and global feature and regress to get
-        # per-point scores
-        feat_concat = torch.cat([x_feat_trans, global_feature[batch]], dim=1)
-        out = self.seg_nn(feat_concat)
-
-        return out
+import torch
+from torch.nn import Linear
+from torch_geometric.nn import global_max_pool
+
+from models.core_modules import *
+from models.core_transforms import BaseLinearTransformSTNkD
+from models.base_model import BaseInternalLossModule
+
+
+class MiniPointNet(torch.nn.Module):
+    def __init__(self, local_nn, global_nn):
+        super().__init__()
+
+        self.local_nn = MLP(local_nn)
+        self.global_nn = MLP(global_nn)
+
+    def forward(self, x, batch):
+        x = self.local_nn(x)
+        x = global_max_pool(x, batch)
+        x = self.global_nn(x)
+
+        return x
+
+
+class PointNetSTN3D(BaseLinearTransformSTNkD):
+    def __init__(self, local_nn=[3, 64, 128, 1024], global_nn=[1024, 512, 256], batch_size=1):
+        super().__init__(MiniPointNet(local_nn, global_nn), global_nn[-1], 3, batch_size)
+
+    def forward(self, x, batch):
+        return super().forward(x, x, batch)
+
+
+class PointNetSTNkD(BaseLinearTransformSTNkD, BaseInternalLossModule):
+    def __init__(self, k=64, local_nn=[64, 64, 128, 1024], global_nn=[1024, 512, 256], batch_size=1):
+        super().__init__(MiniPointNet(local_nn, global_nn), global_nn[-1], k, batch_size)
+
+    def forward(self, x, batch):
+        return super().forward(x, x, batch)
+
+    def get_internal_losses(self):
+        return {"orthogonal_regularization_loss": self.get_orthogonal_regularization_loss()}
+
+
+class PointNetSeg(torch.nn.Module):
+    def __init__(
+        self,
+        input_stn_local_nn=[3, 64, 128, 1024],
+        input_stn_global_nn=[1024, 512, 256],
+        local_nn_1=[3, 64, 64],
+        feat_stn_k=64,
+        feat_stn_local_nn=[64, 64, 128, 1024],
+        feat_stn_global_nn=[1024, 512, 256],
+        local_nn_2=[64, 64, 128, 1024],
+        seg_nn=[1088, 512, 256, 128, 4],
+        batch_size=1,
+        *args,
+        **kwargs
+    ):
+        super().__init__()
+
+        self.batch_size = batch_size
+
+        self.input_stn = PointNetSTN3D(input_stn_local_nn, input_stn_global_nn, batch_size)
+        self.local_nn_1 = MLP(local_nn_1)
+        self.feat_stn = PointNetSTNkD(feat_stn_k, feat_stn_local_nn, feat_stn_global_nn, batch_size)
+        self.local_nn_2 = MLP(local_nn_2)
+        self.seg_nn = MLP(seg_nn)
+
+        self._use_scatter_pooling = True
+        self._batch_size = None
+
+    def set_scatter_pooling(self, use_scatter_pooling, batch_size):
+        self._use_scatter_pooling = use_scatter_pooling
+        self._batch_size = batch_size
+
+    def func_global_max_pooling(self, x3, batch):
+        if self._use_scatter_pooling:
+            return global_max_pool(x3, batch)
+        else:
+            global_feature = x3.view((self._batch_size, -1, x3.shape[-1])).max(1)
+            return global_feature[0]
+
+    def forward(self, x, batch):
+
+        # apply pointnet classification network to get per-point
+        # features and global feature
+        x = self.input_stn(x, batch)
+        x = self.local_nn_1(x)
+        x_feat_trans = self.feat_stn(x, batch)
+        x3 = self.local_nn_2(x_feat_trans)
+
+        global_feature = self.func_global_max_pooling(x3, batch)
+        # concat per-point and global feature and regress to get
+        # per-point scores
+        feat_concat = torch.cat([x_feat_trans, global_feature[batch]], dim=1)
+        out = self.seg_nn(feat_concat)
+
+        return out