data:
    class: scannet.ScannetDataset
    task: segmentation
    dataroot: data
    grid_size: 0.05
    version: 'v2'
    use_instance_labels: False
    use_instance_bboxes: False
    donotcare_class_ids: []
    max_num_point: None
    process_workers: 1
    apply_rotation: True
    
    pre_transform:
      - transform: GridSampling
        lparams: [0.02]
    
    train_transform:
      - transform: RandomDropout
      - transform: XYZFeature
        params:
          add_x: False
          add_y: False
          add_z: True
      - transform: RandomNoise
        params:
          sigma: 0.01
          clip: 0.05
      - transform: RandomScaleAnisotropic
        params:
          scales: [0.8,1.2]
      - transform: Random3AxisRotation
        params:
          apply_rotation: ${data.apply_rotation}
          rot_x: 5
          rot_y: 5
          rot_z: 180
      - transform: GridSampling
        params:
          size: ${data.grid_size}
          quantize_coords: True
<<<<<<< HEAD
          mode: "last"
=======
          mode: "mean"
          elastic_distorsion: False
          granularity: [.2, .4]
>>>>>>> 769a5427
      - transform: ShiftVoxels
      - transform: ChromaticAutoContrast
      - transform: ChromaticTranslation
      - transform: ChromaticJitter
      - transform: AddFeatsByKeys
        params:
          list_add_to_x: [True]
          feat_names: ["rgb"]
          input_nc_feats: [3]
          delete_feats: [True]
    
    val_transform:
      - transform: XYZFeature
        params:
          add_x: False
          add_y: False
          add_z: True
      - transform: GridSampling
        params:
          size: ${data.grid_size}
          quantize_coords: True
<<<<<<< HEAD
          mode: "last"
=======
          mode: "mean"
>>>>>>> 769a5427
      - transform: AddFeatsByKeys
        params:
          list_add_to_x: [True]
          feat_names: ["rgb"]
          input_nc_feats: [3]
          delete_feats: [True]<|MERGE_RESOLUTION|>--- conflicted
+++ resolved
@@ -10,11 +10,11 @@
     max_num_point: None
     process_workers: 1
     apply_rotation: True
-    
+
     pre_transform:
       - transform: GridSampling
         lparams: [0.02]
-    
+
     train_transform:
       - transform: RandomDropout
       - transform: XYZFeature
@@ -39,13 +39,7 @@
         params:
           size: ${data.grid_size}
           quantize_coords: True
-<<<<<<< HEAD
           mode: "last"
-=======
-          mode: "mean"
-          elastic_distorsion: False
-          granularity: [.2, .4]
->>>>>>> 769a5427
       - transform: ShiftVoxels
       - transform: ChromaticAutoContrast
       - transform: ChromaticTranslation
@@ -56,7 +50,7 @@
           feat_names: ["rgb"]
           input_nc_feats: [3]
           delete_feats: [True]
-    
+
     val_transform:
       - transform: XYZFeature
         params:
@@ -67,11 +61,7 @@
         params:
           size: ${data.grid_size}
           quantize_coords: True
-<<<<<<< HEAD
           mode: "last"
-=======
-          mode: "mean"
->>>>>>> 769a5427
       - transform: AddFeatsByKeys
         params:
           list_add_to_x: [True]
