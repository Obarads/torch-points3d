--- conflicted
+++ resolved
@@ -48,11 +48,8 @@
         self.assertEqual(shapes, [shapes[0] for _ in range(len(shapes))])
 
     def test_double_grid_sampling(self):
-<<<<<<< HEAD
+
         data_random = Data(pos=torch.randn(1000, 3) * 0.1)
-=======
-        data_random = Data(pos=torch.randn(100000, 3) * 0.1)
->>>>>>> 769a5427
         print(DIR_PATH)
         data_fragment = torch.load(os.path.join(DIR_PATH, "test_data/fragment_000003.pt"))
 
